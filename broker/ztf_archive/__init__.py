--- conflicted
+++ resolved
@@ -5,13 +5,10 @@
 the ZTF Public Alerts Archive.
 """
 
-<<<<<<< HEAD
+import os as _os
+
 from ._download_data import ZTF_URL as archive_url
 from ._download_data import create_ztf_sync_table
-=======
-import os as _os
-
->>>>>>> bfcb850a
 from ._download_data import delete_local_data
 from ._download_data import download_data_date
 from ._download_data import download_recent_data
