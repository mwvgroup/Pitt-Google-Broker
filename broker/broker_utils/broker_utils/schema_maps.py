#!/usr/bin/env python3
# -*- coding: UTF-8 -*-
"""The ``schema_maps`` module loads and returns schema maps stored in
Cloud Storage.
"""

# from typing import List, Tuple, Optional, Union, Generator
<<<<<<< HEAD
from typing import Optional, Union
=======
from typing import Optional

>>>>>>> 0b98dd45
import yaml
from google.cloud import storage

pgb_project_id = 'ardent-cycling-243415'
storage_client = storage.Client()


<<<<<<< HEAD
def load_schema_map(
    survey: str, testid: Union[str, bool], schema: Optional[str] = None
) -> dict:
=======
def load_schema_map(survey: str, testid: str, schema: Optional[str] = None) -> dict:
>>>>>>> 0b98dd45
    """
    Args:
        survey: Name of the survey associated with the broker instance.
                Along with the `testid`, this determines which GCS bucket the
                schema map will be loaded from. If `schema` is not provided,
                this will also determine which schema map is returned.
        testid: Name of the testid associated with the broker instance.
                Along with the `survey`, this determines which GCS bucket the
                schema map will be loaded from.
                If this is a bool, it must be False (indicates a production instance).
        schema: Survey name of the schema to be returned. If not provided, the
                map corresponding to `survey` will be returned.
    """
    if schema is None: schema = survey

    # load the map from the yaml in cloud storage
    broker_bucket_name = _broker_bucket_name(survey, testid)
    schema_file_name = _schema_file_name(schema)
    blob = storage_client.bucket(broker_bucket_name).get_blob(schema_file_name)
    with blob.open("rt") as f:
        schema_map = yaml.safe_load(f)  # dict

    return schema_map


def _broker_bucket_name(survey, testid):
    if testid in ["False", False]:
        return f'{pgb_project_id}-{survey}-broker_files'
    else:
        return f'{pgb_project_id}-{survey}-broker_files-{testid}'


def _schema_file_name(survey):
    return f'schema_maps/{survey}.yaml'<|MERGE_RESOLUTION|>--- conflicted
+++ resolved
@@ -5,12 +5,7 @@
 """
 
 # from typing import List, Tuple, Optional, Union, Generator
-<<<<<<< HEAD
-from typing import Optional, Union
-=======
 from typing import Optional
-
->>>>>>> 0b98dd45
 import yaml
 from google.cloud import storage
 
@@ -18,13 +13,7 @@
 storage_client = storage.Client()
 
 
-<<<<<<< HEAD
-def load_schema_map(
-    survey: str, testid: Union[str, bool], schema: Optional[str] = None
-) -> dict:
-=======
 def load_schema_map(survey: str, testid: str, schema: Optional[str] = None) -> dict:
->>>>>>> 0b98dd45
     """
     Args:
         survey: Name of the survey associated with the broker instance.
