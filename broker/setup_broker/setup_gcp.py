#!/usr/bin/env python3
# -*- coding: UTF-8 -*-

"""The ``setup_gcp`` module is used to setup and teardown Google Cloud Platform (GCP)
resources for use by the broker, including:
1. BigQuery datasets
2. Cloud Storage buckets (includes uploading requested files to bucket)
3. Pub/Sub topics and subscriptions

All resources are named/defined in the ``_resources`` function.
To setup/teardown new resources, add them to this function.

Setup:
This is the default behavior of all relevant functions.
Setup tasks can be run individually, or collectively using the ``auto_setup`` function.
Resources that already exist are skipped _except_ that files are still
uploaded to buckets, overwritting existing files (this is a feature, not a bug).
It is therefore safe to update and/or re-run the setup functions to ensure that
all needed resources exist/are current.

Teardown:
Use the ``teardown`` keyword argument to delete resources.
This is intended to be used on non-production resources (currently, test resources).
To avoid deleting resources used in production, this option should not be
used with ``testid=False`` (see below).
To ensure that this is not done by accident, every function that can delete
resources first calls the function ``_do_not_delete_production_resources``,
which throws an error if it receives this combination of arguments.

Production or Testing Resources:
(See Usage Examples below.)
The default behavior is to operate on _testing_ resources, since they will be
setup/torndown much more frequently than production resources.
To control the tag that is appended to resource names, use the ``testid`` argument (e.g., ``testid=mytest``).
To operate on production resources:
- from the command line, use the ``--production`` argument
- in Python, use ``testid=False``


Usage Examples
-------------

From command line:

.. code-block: bash
    :linenos:

    # Setup production resources
    python3 setup_gcp.py --production

    # Setup test resources
    python3 setup_gcp.py --testid=mytest

    # Teardown test resources
    python3 setup_gcp.py --testid=mytest --teardown

In Python:

.. code-block:: python
   :linenos:

   from broker import gcp_setup

   survey = 'ztf'
   testid = 'mytest'
   teardown = False

   # Run individual tasks
   gcp_setup.setup_bigquery(survey=survey, testid=testid, teardown=teardown)
   gcp_setup.setup_buckets(survey=survey, testid=testid, teardown=teardown)
   gcp_setup.setup_pubsub(survey=survey, testid=testid, teardown=teardown)

   # Run all tasks
   gcp_setup.auto_setup(survey=survey, testid=testid, teardown=teardown)


Module Documentation
--------------------
"""

import argparse
import json
import os
import shlex
import subprocess
import sys
from pathlib import Path
from warnings import warn

from google.api_core.exceptions import NotFound
from google.cloud import bigquery, pubsub_v1, storage

PROJECT_ID = os.getenv('GOOGLE_CLOUD_PROJECT')


def _resources(service, survey='ztf', testid='test', versiontag="v3_3"):
    """ Names the GCP resources to be setup/torn down.

    Args:
        service (str): which GCP service resources to return.
        survey (str): which astronomical survey the broker instance will
                      connect to. Controls the names of resources and the
                      behavior of functions that rely on schemas.
        testid (False or str): False: Use production resources.
                                str: Use test resources. (This string is
                                appended to the resource names.)
        versiontag (str): Tag indicating Avro schema version. Appended to
                          some resource names.
    """

    if service == 'BQ':
        datasets = {
<<<<<<< HEAD
            survey:
                ['alerts_v3_3', 'DIASource', 'SuperNNova', 'metadata', 'classifications', 'tags']
=======
            survey: [
                f'alerts_{versiontag}',
                'class_descriptions',
                'classifications',
                'DIASource',
                'SuperNNova',
                'metadata',
                'tags',
            ]
>>>>>>> a4813af6
        }
        table_data = {"class_descriptions": "class_descriptions_data"}

        # append the testid to the dataset name only
        if testid is not False:
            dtmp = {f'{key}_{testid}': val for key, val in datasets.items()}
            datasets = dtmp
        return (datasets, table_data)

    if service == 'dashboard':
        # get resources not named elsewhere in this function
        dataflow = [f'{survey}-bq-sink', f'{survey}-value-added']
        instances = [f'{survey}-night-conductor', f'{survey}-consumer']
        all = dataflow + instances

        if testid is not False:
            atmp = [f'{a}-{testid}' for a in all]
            all = atmp

        return all

    if service == 'GCS':
        buckets = {  # '<bucket-name>': ['<file-name to upload>',]
            f'{PROJECT_ID}-{survey}-broker_files': [],
            f'{PROJECT_ID}-{survey}-testing_bucket':
                ['ztf_3.3_validschema_1154446891615015011.avro'],
<<<<<<< HEAD
            f'{PROJECT_ID}-{survey}-alerts': [],
=======
            f'{PROJECT_ID}-{survey}_alerts_{versiontag}': [],
>>>>>>> a4813af6
        }
        # Files are currently expected to reside in the
        # ``../../tests/test_alerts`` directory.
        # Note that if you want to upload an entire directory, it is easier to
        # use the commandline tool `gsutil`. See ``setup_broker.sh``.

        # append the testid
        if testid is not False:
            btmp = {f'{key}-{testid}': val for key, val in buckets.items()}
            buckets = btmp
        return buckets

    if service == 'PS':
        topics = {  # '<topic_name>': ['<subscription_name>', ]
                f'{survey}-alerts_raw':
                    [f'{survey}-alerts_raw-counter', ],
                f'{survey}-BigQuery':
                    [f'{survey}-BigQuery-counter'],
                f'{survey}-alert_avros':
                    [f'{survey}-alert_avros-counter'],
                f'{survey}-alerts':
                    [f'{survey}-alerts-counter', f'{survey}-alerts-reservoir', ],
                f'{survey}-lite':
                    [f'{survey}-lite-counter', ],
                f'{survey}-tagged':
                    [f'{survey}-tagged-counter', ],
                f'{survey}-cue_night_conductor':
                    [],
                f'{survey}-SuperNNova':
                    [f'{survey}-SuperNNova-counter'],
        }

        # append the testid
        if testid is not False:
            ttmp = {f'{key}-{testid}': val for key, val in topics.items()}
            for key, val in ttmp.items():
                ttmp[key] = [f'{v}-{testid}' for v in val]
            topics = ttmp
        return topics


def _do_not_delete_production_resources(survey='ztf', testid='test', teardown=True):
    """ If the user is requesting to delete resources used in production,
    throw an error.

    Args:
        survey (str): which astronomical survey the broker instance will
                      connect to. Controls the names of resources and the
                      behavior of functions that rely on schemas.
        testid (False or str): False: Use production resources.
                                str: Use test resources. (This string is
                                appended to the resource names.)
        teardown (bool): if True, delete resources rather than setting them up
    """
    if teardown and not testid:
        msg = (f'\nReceived teardown={teardown} and testid={testid}.\n'
               f'Exiting to prevent the teardown of production resources.\n')
        raise ValueError(msg)


def _confirm_options(survey, testid, teardown):
    """ Require the user to confirm options that determine
    the behavior of this script.

    Args:
        survey (str): which astronomical survey the broker instance will
                      connect to. Controls the names of resources and the
                      behavior of functions that rely on schemas.
        testid (False or str): False: Use production resources.
                                str: Use test resources. (This string is
                                appended to the resource names.)
        teardown (bool): if True, delete resources rather than setting them up
    """
    behavior = 'DELETE' if teardown else 'SETUP'
    if not testid:
        resources = 'PRODUCTION resources'
    else:
        resources = f'"{survey}" resources tagged with "{testid}"'
    msg = (f'\nsetup_gcp will {behavior} all bq, gcs, and ps {resources}.\n'
           'Continue?  [Y/n]:  ')
    continue_with_setup = input(msg) or 'Y'

    if continue_with_setup not in ['Y', 'y']:
        msg = 'Exiting setup_gcp.py'
        sys.exit(msg)


def setup_bigquery(survey='ztf', testid='test', teardown=False, versiontag="v3_3", region="us-central1") -> None:
    """Create the necessary Big Query datasets if they do not already exist
    Args:
        survey (str): which astronomical survey the broker instance will
                      connect to. Controls the names of resources and the
                      behavior of functions that rely on schemas.
        testid (False or str): False: Use production resources.
                                str: Use test resources. (This string is
                                appended to the resource names.)
        teardown (bool): if True, delete resources rather than setting them up
        versiontag (str): Tag indicating Avro schema version. Appended to
                          some resource names.
        region (str): GCP region of the dataset.

    New datasets include:
      ``{survey}``
    """
    _do_not_delete_production_resources(survey=survey, testid=testid, teardown=teardown)

    (datasets, table_data) = _resources('BQ', survey=survey, testid=testid, versiontag=versiontag)
    bigquery_client = bigquery.Client(location=region)

    for dataset, tables in datasets.items():
        if teardown:
            # Delete dataset
            kwargs = {'delete_contents': True, 'not_found_ok': True}
            bigquery_client.delete_dataset(dataset, **kwargs)
            print(f'Deleted dataset {dataset}')
        else:
            # Create dataset
            try:
                bigquery_client.get_dataset(dataset)
                print(f"Skipping existing dataset: {dataset}")
            except NotFound:
                bigquery_client.create_dataset(dataset)
                print(f'Created dataset: {dataset}')

            # create the tables
            # use the bq CLI so we can create the table from a schema file
            for table in tables:
                try:
                    table_id = f'{PROJECT_ID}.{dataset}.{table}'
                    bigquery_client.get_table(table_id)
                    print(f'Skipping existing table: {table_id}.')
                except NotFound:
                    table_id = f"{PROJECT_ID}:{dataset}.{table}"
                    schema = f"templates/bq_{survey}_{table}_schema"
                    if table_data.get(table):
                        # make the table and load the data
                        data = f"templates/bq_{survey}_{table_data[table]}.csv"
                        flags = f"--schema={schema}.json --source_format=CSV"
                        bqload = f'bq load {flags} {table_id} {data}'
                        out = subprocess.check_output(shlex.split(bqload))
                        print(f'{out}')  # should be a success message
                    else:
                        # no data to load, just create the table
                        bqmk = f'bq mk --table {table_id} {schema}.json'
                        out = subprocess.check_output(shlex.split(bqmk))
                        print(f'{out}')  # should be a success message

def setup_dashboard(survey='ztf', testid='test', teardown=False) -> None:
    """Create a monitoring dashboard for the broker instance.

    See: https://cloud.google.com/blog/products/management-tools/cloud-monitoring-dashboards-using-an-api

    Args:
        survey (str): which astronomical survey the broker instance will
                      connect to. Controls the names of resources and the
                      behavior of functions that rely on schemas.
        testid (False or str): False: Use production resources.
                                str: Use test resources. (This string is
                                appended to the resource names.)
        teardown (bool): if True, delete resources rather than setting them up
    """
    # dashboard ID will be the last part of the "name" field of the json file
    dashboard_id = f'broker-instance-{survey}-{testid}'
    dashboard_url = f'https://console.cloud.google.com/monitoring/dashboards/builder/{dashboard_id}'

    if not teardown:
        # create json config file
        jpath = _setup_dashboard_json(survey=survey, testid=testid)

        # if the dashboard already exists, delete it so we can make a new one
        gdescribe = f'gcloud monitoring dashboards describe {dashboard_id}'
        try:
            dboard = subprocess.check_output(shlex.split(gdescribe),
                                             stderr=subprocess.DEVNULL)
        except:
            pass
        else:
            gdelete = f'gcloud monitoring dashboards delete projects/{PROJECT_ID}/dashboards/{dashboard_id} --quiet'
            __ = subprocess.check_output(shlex.split(gdelete))

        # create the dashboard
        gboard = f'gcloud monitoring dashboards create --config-from-file={jpath}'
        __ = subprocess.check_output(shlex.split(gboard))

        # tell the user where to view it
        print('\nA monitoring dashboard has been created for you!\nView it at:')
        print(f'{dashboard_url}\n')

        # clean up the json file
        os.remove(jpath)

    else:  # delete the dashboard
        gdelete = f'gcloud monitoring dashboards delete projects/{PROJECT_ID}/dashboards/{dashboard_id}'
        __ = subprocess.check_output(shlex.split(gdelete))


def _setup_dashboard_json(survey='ztf', testid='test'):
    """Create a new dashboard config json file from a template.
    """

    ftemplate = 'templates/dashboard.json'
    # open the template config file
    with open(ftemplate, 'r') as f:
        dstring = json.dumps(json.load(f))

    # change the resource names
    rnames = _setup_dashboard_resource_names(survey=survey, testid=testid)
    # {'old-name': 'new-name'}
    for k, v in rnames.items():
        dstring = dstring.replace(k, v)

    # write the new config file
    if testid != False:
        fname = f'templates/dashboard-{survey}-{testid}.json'
    else:
        fname = f'templates/dashboard-{survey}-production.json'
    with open(fname, 'w') as f:
        json.dump(json.loads(dstring), f, indent=2)

    return fname


def _setup_dashboard_resource_names(survey='ztf', testid='test'):
    """Get dict mapping resources {'old-name': 'new-name',} which will be used
    to do a find-and-replace in the dashboard's json config file.
    Relies heavily on lists and dicts being ordered (requires Python>=3.7).
    """
    # PS
    psold = _resources('PS', survey='ztf', testid=False)
    psnew = _resources('PS', survey=survey, testid=testid)
    # get topic names
    pstopics = {old: new for old, new in zip(psold.keys(), psnew.keys())}
    # --- Fix some problems: (yes, this is messy)
    # 1) The `alerts_pure` topic/subscription name gets mixed up. fix it
    pspure = {f'-{testid}_pure': f'_pure-{testid}'}
    # 2) Subscription names are topic names with a suffix appended.
    # The topic name gets a testid appended,
    # then we need to swap the testid with the suffix
    # Current dashboard only uses "counter" subscriptions
    pssubs = {f'-{testid}-counter': f'-counter-{testid}'}

    # VMs and Dataflow jobs
    oold = _resources('dashboard', survey='ztf', testid=False)
    onew = _resources('dashboard', survey=survey, testid=testid)
    othernames = {old: new for old, new in zip(oold, onew)}

    # add the survey and testid, merge the dicts, and return
    resource_maps = {
        'surveyname': f'{survey}',
        'testid': f'{testid}',
        **pstopics,
        **pspure,
        **pssubs,
        **othernames
    }
    return resource_maps


def setup_buckets(survey='ztf', testid='test', teardown=False, versiontag="v3_3", region="us-central1") -> None:
    """Create new storage buckets and upload testing files.
    Files are expected to reside in the ``tests/test_alerts`` directory.

    Args:
        survey (str): which astronomical survey the broker instance will
                      connect to. Controls the names of resources and the
                      behavior of functions that rely on schemas.
        testid (False or str): False: Use production resources.
                                str: Use test resources. (This string is
                                appended to the resource names.)
        teardown (bool): if True, delete resources rather than setting them up
        versiontag (str): Tag indicating Avro schema version. Appended to
                          some resource names.
        region (str): GCP region of the bucket.
    """
    _do_not_delete_production_resources(survey=survey, testid=testid, teardown=teardown)

    buckets = _resources('GCS', survey=survey, testid=testid, versiontag=versiontag)
    storage_client = storage.Client()

    for bucket_name, files in buckets.items():
        # -- Create or delete buckets
        try:
            bucket = storage_client.get_bucket(bucket_name)
        except NotFound:
            if not teardown:
                # Create bucket
                storage_client.create_bucket(bucket_name, location=region)
                print(f'Created bucket {bucket_name}')
        else:
            if teardown:
                # Delete bucket
                try:
                    bucket.delete(force=True)
                except ValueError as e:
                    warn(f'Cannot delete {bucket_name}.\n{e}')
                    pass
                else:
                    print(f'Deleted bucket {bucket_name}')
            else:
                print(f'Skipped existing bucket: {bucket_name}')

        # -- Upload any files
        if not teardown and len(files) > 0:
            bucket = storage_client.get_bucket(bucket_name)
            for filename in files:
                blob = bucket.blob(filename)
                inpath = Path('../../tests/test_alerts') / filename
                with inpath.open('rb') as infile:
                    blob.upload_from_file(infile)
                print(f'Uploaded {inpath} to {bucket_name}')


def setup_pubsub(survey='ztf', testid='test', teardown=False) -> None:
    """ Create new Pub/Sub topics and subscriptions.
    Args:
        survey (str): which astronomical survey the broker instance will
                      connect to. Controls the names of resources and the
                      behavior of functions that rely on schemas.
        testid (False or str): False: Use production resources.
                                str: Use test resources. (This string is
                                appended to the resource names.)
        teardown (bool): if True, delete resources rather than setting them up
    """
    _do_not_delete_production_resources(survey=survey, testid=testid, teardown=teardown)

    topics = _resources('PS', survey=survey, testid=testid)
    publisher = pubsub_v1.PublisherClient()
    subscriber = pubsub_v1.SubscriberClient()

    for topic, subscriptions in topics.items():

        # -- Create or delete topic
        topic_path = publisher.topic_path(PROJECT_ID, topic)
        if teardown:
            # Delete topic
            try:
                publisher.delete_topic(topic=topic_path)
            except NotFound:
                pass
            else:
                print(f'Deleted topic {topic}')
        else:
            try:
                publisher.get_topic(topic=topic_path)
            except NotFound:
                # Create topic
                publisher.create_topic(name=topic_path)
                print(f'Created topic {topic}')

        # -- Create or delete subscriptions
        for sub_name in subscriptions:
            sub_path = subscriber.subscription_path(PROJECT_ID, sub_name)
            if teardown:
                # Delete subscription
                try:
                    subscriber.delete_subscription(subscription=sub_path)
                except NotFound:
                    pass
                else:
                    print(f'Deleted subscription {sub_name}')
            else:
                try:
                    subscriber.get_subscription(subscription=sub_path)
                except NotFound:
                    # Create subscription
                    subscriber.create_subscription(name=sub_path, topic=topic_path)
                    print(f'Created subscription {sub_name}')


def auto_setup(
    survey='ztf', testid='test', teardown=False, confirmed=False, versiontag="v3_3", region="us-central1"
) -> None:
    """Create and setup GCP products required by the ``broker`` package.

    Args:
        survey (str): which astronomical survey the broker instance will
                      connect to. Controls the names of resources and the
                      behavior of functions that rely on schemas.
        testid (False or str): False: Use production resources.
                                str: Use test resources. (This string is
                                appended to the resource names.)
        teardown (bool): if True, delete resources rather than setting them up
        confirmed (bool): if True, assumes user has already confirmed settings
                          and tries not to ask again.

    """
    _do_not_delete_production_resources(survey=survey, testid=testid, teardown=teardown)
    if not confirmed:
        _confirm_options(survey, testid, teardown)

    setup_bigquery(survey=survey, testid=testid, teardown=teardown, versiontag=versiontag, region=region)
    setup_buckets(survey=survey, testid=testid, teardown=teardown, versiontag=versiontag, region=region)
    setup_pubsub(survey=survey, testid=testid, teardown=teardown)
    setup_dashboard(survey=survey, testid=testid, teardown=teardown)


if __name__ == "__main__":
    parser = argparse.ArgumentParser()
    # survey
    # when calling this script, use one of `--testid=<mytestid>` or `--production`
    parser.add_argument(
        '--survey',  # set testid = <mytestid>
        dest='survey',
        default='ztf',
        help='which astronomical survey the broker instance will connect to.\n',
    )
    # testid
    # when calling this script, use one of `--testid=<mytestid>` or `--production`
    parser.add_argument(
        '--testid',  # set testid = <mytestid>
        dest='testid',
        default='test',
        help='Setup testing resources tagged with this ID. Example useage `--testid=mytest`\n',
    )
    parser.add_argument(
        '--production',  # set testid = False
        dest='testid',
        action='store_false',
        default='test',
        help='Use production resources.\n',
    )
    # teardown
    parser.add_argument(
        "--teardown",
        dest='teardown',
        action='store_true',
        default=False,
        help="Delete resources rather than creating them.\n",
    )
    parser.add_argument(
        '--confirmed',  # set testid = False
        dest='confirmed',
        action='store_true',
        default=False,
        help="User has already confirmed settings; try not to ask again.\n",
    )
    parser.add_argument(
        '--versiontag',
        dest='versiontag',
        default='v3_3',
        help='Tag indicating Avro schema version. Appended to some resource names.\n',
    )
    parser.add_argument(
        '--region',
        dest='region',
        default='us-central1',
        help='GCP region for resource locations.\n',
    )
    known_args, __ = parser.parse_known_args()

    auto_setup(survey=known_args.survey,
               testid=known_args.testid,
               teardown=known_args.teardown,
               confirmed=known_args.confirmed,
               versiontag=known_args.versiontag,
               region=known_args.region,
               )<|MERGE_RESOLUTION|>--- conflicted
+++ resolved
@@ -90,10 +90,10 @@
 from google.api_core.exceptions import NotFound
 from google.cloud import bigquery, pubsub_v1, storage
 
-PROJECT_ID = os.getenv('GOOGLE_CLOUD_PROJECT')
-
-
-def _resources(service, survey='ztf', testid='test', versiontag="v3_3"):
+PROJECT_ID = os.getenv("GOOGLE_CLOUD_PROJECT")
+
+
+def _resources(service, survey="ztf", testid="test", versiontag="v3_3"):
     """ Names the GCP resources to be setup/torn down.
 
     Args:
@@ -108,53 +108,45 @@
                           some resource names.
     """
 
-    if service == 'BQ':
+    if service == "BQ":
         datasets = {
-<<<<<<< HEAD
-            survey:
-                ['alerts_v3_3', 'DIASource', 'SuperNNova', 'metadata', 'classifications', 'tags']
-=======
             survey: [
-                f'alerts_{versiontag}',
-                'class_descriptions',
-                'classifications',
-                'DIASource',
-                'SuperNNova',
-                'metadata',
-                'tags',
+                f"alerts_{versiontag}",
+                "class_descriptions",
+                "classifications",
+                "DIASource",
+                "SuperNNova",
+                "metadata",
+                "tags",
             ]
->>>>>>> a4813af6
         }
         table_data = {"class_descriptions": "class_descriptions_data"}
 
         # append the testid to the dataset name only
         if testid is not False:
-            dtmp = {f'{key}_{testid}': val for key, val in datasets.items()}
+            dtmp = {f"{key}_{testid}": val for key, val in datasets.items()}
             datasets = dtmp
         return (datasets, table_data)
 
-    if service == 'dashboard':
+    if service == "dashboard":
         # get resources not named elsewhere in this function
-        dataflow = [f'{survey}-bq-sink', f'{survey}-value-added']
-        instances = [f'{survey}-night-conductor', f'{survey}-consumer']
+        dataflow = [f"{survey}-bq-sink", f"{survey}-value-added"]
+        instances = [f"{survey}-night-conductor", f"{survey}-consumer"]
         all = dataflow + instances
 
         if testid is not False:
-            atmp = [f'{a}-{testid}' for a in all]
+            atmp = [f"{a}-{testid}" for a in all]
             all = atmp
 
         return all
 
-    if service == 'GCS':
+    if service == "GCS":
         buckets = {  # '<bucket-name>': ['<file-name to upload>',]
-            f'{PROJECT_ID}-{survey}-broker_files': [],
-            f'{PROJECT_ID}-{survey}-testing_bucket':
-                ['ztf_3.3_validschema_1154446891615015011.avro'],
-<<<<<<< HEAD
-            f'{PROJECT_ID}-{survey}-alerts': [],
-=======
-            f'{PROJECT_ID}-{survey}_alerts_{versiontag}': [],
->>>>>>> a4813af6
+            f"{PROJECT_ID}-{survey}-broker_files": [],
+            f"{PROJECT_ID}-{survey}-testing_bucket": [
+                "ztf_3.3_validschema_1154446891615015011.avro"
+            ],
+            f"{PROJECT_ID}-{survey}_alerts_{versiontag}": [],
         }
         # Files are currently expected to reside in the
         # ``../../tests/test_alerts`` directory.
@@ -163,40 +155,32 @@
 
         # append the testid
         if testid is not False:
-            btmp = {f'{key}-{testid}': val for key, val in buckets.items()}
+            btmp = {f"{key}-{testid}": val for key, val in buckets.items()}
             buckets = btmp
         return buckets
 
-    if service == 'PS':
+    if service == "PS":
         topics = {  # '<topic_name>': ['<subscription_name>', ]
-                f'{survey}-alerts_raw':
-                    [f'{survey}-alerts_raw-counter', ],
-                f'{survey}-BigQuery':
-                    [f'{survey}-BigQuery-counter'],
-                f'{survey}-alert_avros':
-                    [f'{survey}-alert_avros-counter'],
-                f'{survey}-alerts':
-                    [f'{survey}-alerts-counter', f'{survey}-alerts-reservoir', ],
-                f'{survey}-lite':
-                    [f'{survey}-lite-counter', ],
-                f'{survey}-tagged':
-                    [f'{survey}-tagged-counter', ],
-                f'{survey}-cue_night_conductor':
-                    [],
-                f'{survey}-SuperNNova':
-                    [f'{survey}-SuperNNova-counter'],
+            f"{survey}-alerts_raw": [f"{survey}-alerts_raw-counter",],
+            f"{survey}-BigQuery": [f"{survey}-BigQuery-counter"],
+            f"{survey}-alert_avros": [f"{survey}-alert_avros-counter"],
+            f"{survey}-alerts": [f"{survey}-alerts-counter", f"{survey}-alerts-reservoir",],
+            f"{survey}-lite": [f"{survey}-lite-counter",],
+            f"{survey}-tagged": [f"{survey}-tagged-counter",],
+            f"{survey}-cue_night_conductor": [],
+            f"{survey}-SuperNNova": [f"{survey}-SuperNNova-counter"],
         }
 
         # append the testid
         if testid is not False:
-            ttmp = {f'{key}-{testid}': val for key, val in topics.items()}
+            ttmp = {f"{key}-{testid}": val for key, val in topics.items()}
             for key, val in ttmp.items():
-                ttmp[key] = [f'{v}-{testid}' for v in val]
+                ttmp[key] = [f"{v}-{testid}" for v in val]
             topics = ttmp
         return topics
 
 
-def _do_not_delete_production_resources(survey='ztf', testid='test', teardown=True):
+def _do_not_delete_production_resources(survey="ztf", testid="test", teardown=True):
     """ If the user is requesting to delete resources used in production,
     throw an error.
 
@@ -210,8 +194,10 @@
         teardown (bool): if True, delete resources rather than setting them up
     """
     if teardown and not testid:
-        msg = (f'\nReceived teardown={teardown} and testid={testid}.\n'
-               f'Exiting to prevent the teardown of production resources.\n')
+        msg = (
+            f"\nReceived teardown={teardown} and testid={testid}.\n"
+            f"Exiting to prevent the teardown of production resources.\n"
+        )
         raise ValueError(msg)
 
 
@@ -228,21 +214,22 @@
                                 appended to the resource names.)
         teardown (bool): if True, delete resources rather than setting them up
     """
-    behavior = 'DELETE' if teardown else 'SETUP'
+    behavior = "DELETE" if teardown else "SETUP"
     if not testid:
-        resources = 'PRODUCTION resources'
+        resources = "PRODUCTION resources"
     else:
         resources = f'"{survey}" resources tagged with "{testid}"'
-    msg = (f'\nsetup_gcp will {behavior} all bq, gcs, and ps {resources}.\n'
-           'Continue?  [Y/n]:  ')
-    continue_with_setup = input(msg) or 'Y'
-
-    if continue_with_setup not in ['Y', 'y']:
-        msg = 'Exiting setup_gcp.py'
+    msg = f"\nsetup_gcp will {behavior} all bq, gcs, and ps {resources}.\n" "Continue?  [Y/n]:  "
+    continue_with_setup = input(msg) or "Y"
+
+    if continue_with_setup not in ["Y", "y"]:
+        msg = "Exiting setup_gcp.py"
         sys.exit(msg)
 
 
-def setup_bigquery(survey='ztf', testid='test', teardown=False, versiontag="v3_3", region="us-central1") -> None:
+def setup_bigquery(
+    survey="ztf", testid="test", teardown=False, versiontag="v3_3", region="us-central1"
+) -> None:
     """Create the necessary Big Query datasets if they do not already exist
     Args:
         survey (str): which astronomical survey the broker instance will
@@ -261,15 +248,15 @@
     """
     _do_not_delete_production_resources(survey=survey, testid=testid, teardown=teardown)
 
-    (datasets, table_data) = _resources('BQ', survey=survey, testid=testid, versiontag=versiontag)
+    (datasets, table_data) = _resources("BQ", survey=survey, testid=testid, versiontag=versiontag)
     bigquery_client = bigquery.Client(location=region)
 
     for dataset, tables in datasets.items():
         if teardown:
             # Delete dataset
-            kwargs = {'delete_contents': True, 'not_found_ok': True}
+            kwargs = {"delete_contents": True, "not_found_ok": True}
             bigquery_client.delete_dataset(dataset, **kwargs)
-            print(f'Deleted dataset {dataset}')
+            print(f"Deleted dataset {dataset}")
         else:
             # Create dataset
             try:
@@ -277,15 +264,15 @@
                 print(f"Skipping existing dataset: {dataset}")
             except NotFound:
                 bigquery_client.create_dataset(dataset)
-                print(f'Created dataset: {dataset}')
+                print(f"Created dataset: {dataset}")
 
             # create the tables
             # use the bq CLI so we can create the table from a schema file
             for table in tables:
                 try:
-                    table_id = f'{PROJECT_ID}.{dataset}.{table}'
+                    table_id = f"{PROJECT_ID}.{dataset}.{table}"
                     bigquery_client.get_table(table_id)
-                    print(f'Skipping existing table: {table_id}.')
+                    print(f"Skipping existing table: {table_id}.")
                 except NotFound:
                     table_id = f"{PROJECT_ID}:{dataset}.{table}"
                     schema = f"templates/bq_{survey}_{table}_schema"
@@ -293,16 +280,17 @@
                         # make the table and load the data
                         data = f"templates/bq_{survey}_{table_data[table]}.csv"
                         flags = f"--schema={schema}.json --source_format=CSV"
-                        bqload = f'bq load {flags} {table_id} {data}'
+                        bqload = f"bq load {flags} {table_id} {data}"
                         out = subprocess.check_output(shlex.split(bqload))
-                        print(f'{out}')  # should be a success message
+                        print(f"{out}")  # should be a success message
                     else:
                         # no data to load, just create the table
-                        bqmk = f'bq mk --table {table_id} {schema}.json'
+                        bqmk = f"bq mk --table {table_id} {schema}.json"
                         out = subprocess.check_output(shlex.split(bqmk))
-                        print(f'{out}')  # should be a success message
-
-def setup_dashboard(survey='ztf', testid='test', teardown=False) -> None:
+                        print(f"{out}")  # should be a success message
+
+
+def setup_dashboard(survey="ztf", testid="test", teardown=False) -> None:
     """Create a monitoring dashboard for the broker instance.
 
     See: https://cloud.google.com/blog/products/management-tools/cloud-monitoring-dashboards-using-an-api
@@ -317,47 +305,50 @@
         teardown (bool): if True, delete resources rather than setting them up
     """
     # dashboard ID will be the last part of the "name" field of the json file
-    dashboard_id = f'broker-instance-{survey}-{testid}'
-    dashboard_url = f'https://console.cloud.google.com/monitoring/dashboards/builder/{dashboard_id}'
+    dashboard_id = f"broker-instance-{survey}-{testid}"
+    dashboard_url = (
+        f"https://console.cloud.google.com/monitoring/dashboards/builder/{dashboard_id}"
+    )
 
     if not teardown:
         # create json config file
         jpath = _setup_dashboard_json(survey=survey, testid=testid)
 
         # if the dashboard already exists, delete it so we can make a new one
-        gdescribe = f'gcloud monitoring dashboards describe {dashboard_id}'
+        gdescribe = f"gcloud monitoring dashboards describe {dashboard_id}"
         try:
-            dboard = subprocess.check_output(shlex.split(gdescribe),
-                                             stderr=subprocess.DEVNULL)
+            dboard = subprocess.check_output(shlex.split(gdescribe), stderr=subprocess.DEVNULL)
         except:
             pass
         else:
-            gdelete = f'gcloud monitoring dashboards delete projects/{PROJECT_ID}/dashboards/{dashboard_id} --quiet'
+            gdelete = f"gcloud monitoring dashboards delete projects/{PROJECT_ID}/dashboards/{dashboard_id} --quiet"
             __ = subprocess.check_output(shlex.split(gdelete))
 
         # create the dashboard
-        gboard = f'gcloud monitoring dashboards create --config-from-file={jpath}'
+        gboard = f"gcloud monitoring dashboards create --config-from-file={jpath}"
         __ = subprocess.check_output(shlex.split(gboard))
 
         # tell the user where to view it
-        print('\nA monitoring dashboard has been created for you!\nView it at:')
-        print(f'{dashboard_url}\n')
+        print("\nA monitoring dashboard has been created for you!\nView it at:")
+        print(f"{dashboard_url}\n")
 
         # clean up the json file
         os.remove(jpath)
 
     else:  # delete the dashboard
-        gdelete = f'gcloud monitoring dashboards delete projects/{PROJECT_ID}/dashboards/{dashboard_id}'
+        gdelete = (
+            f"gcloud monitoring dashboards delete projects/{PROJECT_ID}/dashboards/{dashboard_id}"
+        )
         __ = subprocess.check_output(shlex.split(gdelete))
 
 
-def _setup_dashboard_json(survey='ztf', testid='test'):
+def _setup_dashboard_json(survey="ztf", testid="test"):
     """Create a new dashboard config json file from a template.
     """
 
-    ftemplate = 'templates/dashboard.json'
+    ftemplate = "templates/dashboard.json"
     # open the template config file
-    with open(ftemplate, 'r') as f:
+    with open(ftemplate, "r") as f:
         dstring = json.dumps(json.load(f))
 
     # change the resource names
@@ -368,52 +359,54 @@
 
     # write the new config file
     if testid != False:
-        fname = f'templates/dashboard-{survey}-{testid}.json'
+        fname = f"templates/dashboard-{survey}-{testid}.json"
     else:
-        fname = f'templates/dashboard-{survey}-production.json'
-    with open(fname, 'w') as f:
+        fname = f"templates/dashboard-{survey}-production.json"
+    with open(fname, "w") as f:
         json.dump(json.loads(dstring), f, indent=2)
 
     return fname
 
 
-def _setup_dashboard_resource_names(survey='ztf', testid='test'):
+def _setup_dashboard_resource_names(survey="ztf", testid="test"):
     """Get dict mapping resources {'old-name': 'new-name',} which will be used
     to do a find-and-replace in the dashboard's json config file.
     Relies heavily on lists and dicts being ordered (requires Python>=3.7).
     """
     # PS
-    psold = _resources('PS', survey='ztf', testid=False)
-    psnew = _resources('PS', survey=survey, testid=testid)
+    psold = _resources("PS", survey="ztf", testid=False)
+    psnew = _resources("PS", survey=survey, testid=testid)
     # get topic names
     pstopics = {old: new for old, new in zip(psold.keys(), psnew.keys())}
     # --- Fix some problems: (yes, this is messy)
     # 1) The `alerts_pure` topic/subscription name gets mixed up. fix it
-    pspure = {f'-{testid}_pure': f'_pure-{testid}'}
+    pspure = {f"-{testid}_pure": f"_pure-{testid}"}
     # 2) Subscription names are topic names with a suffix appended.
     # The topic name gets a testid appended,
     # then we need to swap the testid with the suffix
     # Current dashboard only uses "counter" subscriptions
-    pssubs = {f'-{testid}-counter': f'-counter-{testid}'}
+    pssubs = {f"-{testid}-counter": f"-counter-{testid}"}
 
     # VMs and Dataflow jobs
-    oold = _resources('dashboard', survey='ztf', testid=False)
-    onew = _resources('dashboard', survey=survey, testid=testid)
+    oold = _resources("dashboard", survey="ztf", testid=False)
+    onew = _resources("dashboard", survey=survey, testid=testid)
     othernames = {old: new for old, new in zip(oold, onew)}
 
     # add the survey and testid, merge the dicts, and return
     resource_maps = {
-        'surveyname': f'{survey}',
-        'testid': f'{testid}',
+        "surveyname": f"{survey}",
+        "testid": f"{testid}",
         **pstopics,
         **pspure,
         **pssubs,
-        **othernames
+        **othernames,
     }
     return resource_maps
 
 
-def setup_buckets(survey='ztf', testid='test', teardown=False, versiontag="v3_3", region="us-central1") -> None:
+def setup_buckets(
+    survey="ztf", testid="test", teardown=False, versiontag="v3_3", region="us-central1"
+) -> None:
     """Create new storage buckets and upload testing files.
     Files are expected to reside in the ``tests/test_alerts`` directory.
 
@@ -431,7 +424,7 @@
     """
     _do_not_delete_production_resources(survey=survey, testid=testid, teardown=teardown)
 
-    buckets = _resources('GCS', survey=survey, testid=testid, versiontag=versiontag)
+    buckets = _resources("GCS", survey=survey, testid=testid, versiontag=versiontag)
     storage_client = storage.Client()
 
     for bucket_name, files in buckets.items():
@@ -442,32 +435,32 @@
             if not teardown:
                 # Create bucket
                 storage_client.create_bucket(bucket_name, location=region)
-                print(f'Created bucket {bucket_name}')
+                print(f"Created bucket {bucket_name}")
         else:
             if teardown:
                 # Delete bucket
                 try:
                     bucket.delete(force=True)
                 except ValueError as e:
-                    warn(f'Cannot delete {bucket_name}.\n{e}')
+                    warn(f"Cannot delete {bucket_name}.\n{e}")
                     pass
                 else:
-                    print(f'Deleted bucket {bucket_name}')
+                    print(f"Deleted bucket {bucket_name}")
             else:
-                print(f'Skipped existing bucket: {bucket_name}')
+                print(f"Skipped existing bucket: {bucket_name}")
 
         # -- Upload any files
         if not teardown and len(files) > 0:
             bucket = storage_client.get_bucket(bucket_name)
             for filename in files:
                 blob = bucket.blob(filename)
-                inpath = Path('../../tests/test_alerts') / filename
-                with inpath.open('rb') as infile:
+                inpath = Path("../../tests/test_alerts") / filename
+                with inpath.open("rb") as infile:
                     blob.upload_from_file(infile)
-                print(f'Uploaded {inpath} to {bucket_name}')
-
-
-def setup_pubsub(survey='ztf', testid='test', teardown=False) -> None:
+                print(f"Uploaded {inpath} to {bucket_name}")
+
+
+def setup_pubsub(survey="ztf", testid="test", teardown=False) -> None:
     """ Create new Pub/Sub topics and subscriptions.
     Args:
         survey (str): which astronomical survey the broker instance will
@@ -480,7 +473,7 @@
     """
     _do_not_delete_production_resources(survey=survey, testid=testid, teardown=teardown)
 
-    topics = _resources('PS', survey=survey, testid=testid)
+    topics = _resources("PS", survey=survey, testid=testid)
     publisher = pubsub_v1.PublisherClient()
     subscriber = pubsub_v1.SubscriberClient()
 
@@ -495,14 +488,14 @@
             except NotFound:
                 pass
             else:
-                print(f'Deleted topic {topic}')
+                print(f"Deleted topic {topic}")
         else:
             try:
                 publisher.get_topic(topic=topic_path)
             except NotFound:
                 # Create topic
                 publisher.create_topic(name=topic_path)
-                print(f'Created topic {topic}')
+                print(f"Created topic {topic}")
 
         # -- Create or delete subscriptions
         for sub_name in subscriptions:
@@ -514,18 +507,23 @@
                 except NotFound:
                     pass
                 else:
-                    print(f'Deleted subscription {sub_name}')
+                    print(f"Deleted subscription {sub_name}")
             else:
                 try:
                     subscriber.get_subscription(subscription=sub_path)
                 except NotFound:
                     # Create subscription
                     subscriber.create_subscription(name=sub_path, topic=topic_path)
-                    print(f'Created subscription {sub_name}')
+                    print(f"Created subscription {sub_name}")
 
 
 def auto_setup(
-    survey='ztf', testid='test', teardown=False, confirmed=False, versiontag="v3_3", region="us-central1"
+    survey="ztf",
+    testid="test",
+    teardown=False,
+    confirmed=False,
+    versiontag="v3_3",
+    region="us-central1",
 ) -> None:
     """Create and setup GCP products required by the ``broker`` package.
 
@@ -545,8 +543,12 @@
     if not confirmed:
         _confirm_options(survey, testid, teardown)
 
-    setup_bigquery(survey=survey, testid=testid, teardown=teardown, versiontag=versiontag, region=region)
-    setup_buckets(survey=survey, testid=testid, teardown=teardown, versiontag=versiontag, region=region)
+    setup_bigquery(
+        survey=survey, testid=testid, teardown=teardown, versiontag=versiontag, region=region
+    )
+    setup_buckets(
+        survey=survey, testid=testid, teardown=teardown, versiontag=versiontag, region=region
+    )
     setup_pubsub(survey=survey, testid=testid, teardown=teardown)
     setup_dashboard(survey=survey, testid=testid, teardown=teardown)
 
@@ -556,59 +558,60 @@
     # survey
     # when calling this script, use one of `--testid=<mytestid>` or `--production`
     parser.add_argument(
-        '--survey',  # set testid = <mytestid>
-        dest='survey',
-        default='ztf',
-        help='which astronomical survey the broker instance will connect to.\n',
+        "--survey",  # set testid = <mytestid>
+        dest="survey",
+        default="ztf",
+        help="which astronomical survey the broker instance will connect to.\n",
     )
     # testid
     # when calling this script, use one of `--testid=<mytestid>` or `--production`
     parser.add_argument(
-        '--testid',  # set testid = <mytestid>
-        dest='testid',
-        default='test',
-        help='Setup testing resources tagged with this ID. Example useage `--testid=mytest`\n',
+        "--testid",  # set testid = <mytestid>
+        dest="testid",
+        default="test",
+        help="Setup testing resources tagged with this ID. Example useage `--testid=mytest`\n",
     )
     parser.add_argument(
-        '--production',  # set testid = False
-        dest='testid',
-        action='store_false',
-        default='test',
-        help='Use production resources.\n',
+        "--production",  # set testid = False
+        dest="testid",
+        action="store_false",
+        default="test",
+        help="Use production resources.\n",
     )
     # teardown
     parser.add_argument(
         "--teardown",
-        dest='teardown',
-        action='store_true',
+        dest="teardown",
+        action="store_true",
         default=False,
         help="Delete resources rather than creating them.\n",
     )
     parser.add_argument(
-        '--confirmed',  # set testid = False
-        dest='confirmed',
-        action='store_true',
+        "--confirmed",  # set testid = False
+        dest="confirmed",
+        action="store_true",
         default=False,
         help="User has already confirmed settings; try not to ask again.\n",
     )
     parser.add_argument(
-        '--versiontag',
-        dest='versiontag',
-        default='v3_3',
-        help='Tag indicating Avro schema version. Appended to some resource names.\n',
+        "--versiontag",
+        dest="versiontag",
+        default="v3_3",
+        help="Tag indicating Avro schema version. Appended to some resource names.\n",
     )
     parser.add_argument(
-        '--region',
-        dest='region',
-        default='us-central1',
-        help='GCP region for resource locations.\n',
+        "--region",
+        dest="region",
+        default="us-central1",
+        help="GCP region for resource locations.\n",
     )
     known_args, __ = parser.parse_known_args()
 
-    auto_setup(survey=known_args.survey,
-               testid=known_args.testid,
-               teardown=known_args.teardown,
-               confirmed=known_args.confirmed,
-               versiontag=known_args.versiontag,
-               region=known_args.region,
-               )+    auto_setup(
+        survey=known_args.survey,
+        testid=known_args.testid,
+        teardown=known_args.teardown,
+        confirmed=known_args.confirmed,
+        versiontag=known_args.versiontag,
+        region=known_args.region,
+    )
