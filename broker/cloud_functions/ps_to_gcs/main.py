--- conflicted
+++ resolved
@@ -16,12 +16,8 @@
 from google.cloud import logging
 from google.cloud import storage
 
-<<<<<<< HEAD
 from broker_utils.schema_maps import load_schema_map, get_value, get_key
-=======
-from broker_utils.schema_maps import load_schema_map
 from broker_utils.types import AlertFilename, AlertIds
->>>>>>> 0dbe623f
 from exceptions import SchemaParsingError
 
 
@@ -30,12 +26,7 @@
 SURVEY = os.getenv('SURVEY')
 
 schema_map = load_schema_map(SURVEY, TESTID)
-<<<<<<< HEAD
 sobjectId, ssourceId = get_key("objectId", schema_map), get_key("sourceId", schema_map)
-storage_client = storage.Client()
-=======
->>>>>>> 0dbe623f
-
 # connect to the cloud logger
 logging_client = logging.Client()
 log_name = 'ps-to-gcs-cloudfnc'
@@ -149,26 +140,6 @@
         del var
 
 
-<<<<<<< HEAD
-
-def attach_file_metadata(blob, alert, context):
-    metadata = {'file_origin_message_id': context.event_id}
-    metadata[sobjectId] = get_value("objectId", alert[0], schema_map)
-    metadata[ssourceId] = get_value("sourceId", alert[0], schema_map)
-    metadata['ra'] = alert[0][schema_map['source']][schema_map['ra']]
-    metadata['dec'] = alert[0][schema_map['source']][schema_map['dec']]
-    blob.metadata = metadata
-    blob.patch()
-
-
-def create_filename(alert, attributes):
-    # alert is a single alert dict wrapped in a list
-    oid = get_value("objectId", alert[0], schema_map)
-    sid = get_value("sourceId", alert[0], schema_map)
-    topic = attributes.get("kafka.topic", "no_topic")
-    filename = f'{oid}.{sid}.{topic}.avro'
-    return filename
-=======
 def create_file_metadata(alert, context, alert_ids):
     """Return key/value pairs to be attached to the file as metadata."""
     metadata = {'file_origin_message_id': context.event_id}
@@ -177,7 +148,6 @@
     metadata['ra'] = alert[0][schema_map['source']]['ra']
     metadata['dec'] = alert[0][schema_map['source']]['dec']
     return metadata
->>>>>>> 0dbe623f
 
 
 def extract_alert_dict(temp_file):
