#!/usr/bin/env python3
# -*- coding: UTF-8 -*-

"""This module stores the alert data as an Avro file in Cloud Storage,
fixing the schema first, if necessary.
"""

import base64
import os
import pickle
import re
from pathlib import Path
from tempfile import SpooledTemporaryFile

import fastavro
from google.cloud import logging
from google.cloud import storage
from google.cloud.exceptions import PreconditionFailed

from broker_utils import gcp_utils
from broker_utils.schema_maps import load_schema_map
from broker_utils.types import AlertFilename, AlertIds
from exceptions import SchemaParsingError


PROJECT_ID = os.getenv('GCP_PROJECT')
TESTID = os.getenv('TESTID')
SURVEY = os.getenv('SURVEY')
VERSIONTAG = os.getenv("VERSIONTAG")

schema_map = load_schema_map(SURVEY, TESTID)

# connect to the cloud logger
logging_client = logging.Client()
log_name = 'ps-to-gcs-cloudfnc'
logger = logging_client.logger(log_name)

# GCP resources used in this module
<<<<<<< HEAD
bucket_name = f'{PROJECT_ID}-{SURVEY}-alerts'  # store the Avro files
=======
bucket_name = f"{PROJECT_ID}-{SURVEY}_alerts_{VERSIONTAG}"  # store the Avro files
>>>>>>> a4813af6
ps_topic = f"{SURVEY}-alerts"
if TESTID != "False":
    bucket_name = f'{bucket_name}-{TESTID}'
    ps_topic = f'{ps_topic}-{TESTID}'

client = storage.Client()
bucket = client.get_bucket(client.bucket(bucket_name, user_project=PROJECT_ID))

# By default, spool data in memory to avoid IO unless data is too big
# LSST alerts are anticipated at 80 kB, so 150 kB should be plenty
max_alert_packet_size = 150000


class TempAlertFile(SpooledTemporaryFile):
    """Subclass of SpooledTemporaryFile that is tied into the log

    Log warning is issued when file rolls over onto disk.
    """

    def rollover(self) -> None:
        """Move contents of the spooled file from memory onto disk"""

        log.warning(f'Alert size exceeded max memory size: {self._max_size}')
        super().rollover()

    @property
    def readable(self):
        return self._file.readable

    @property
    def writable(self):
        return self._file.writable

    @property
    def seekable(self):  # necessary so that fastavro can write to the file
        return self._file.seekable


def run(msg, context) -> None:
    """ Entry point for the Cloud Function

    For args descriptions, see:
    https://cloud.google.com/functions/docs/writing/background#function_parameters

    Args:
        msg: Pub/Sub message data and attributes.
            `data` field contains the message data in a base64-encoded string.
            `attributes` field contains the message's custom attributes in a dict.

        context: The Cloud Function's event metadata.
            It has the following attributes:
                `event_id`: the Pub/Sub message ID.
                `timestamp`: the Pub/Sub message publish time.
                `event_type`: for example: "google.pubsub.topic.publish".
                `resource`: the resource that emitted the event.
    """
    try:
        upload_bytes_to_bucket(msg, context)
    # this is raised by blob.upload_from_file if the object already exists in the bucket
    except PreconditionFailed:
        # we'll simply return, and the duplicate alert will go no further in our pipeline
        return


def upload_bytes_to_bucket(msg, context) -> None:
    """Uploads the msg data bytes to a GCP storage bucket. Prior to storage,
    corrects the schema header to be compliant with BigQuery's strict
    validation standards if the alert is from a survey version with an
    associated pickle file in the valid_schemas directory.
    """

    data = base64.b64decode(msg['data'])  # alert packet, bytes
    attributes = msg['attributes']
    # Get the survey name and version
    # survey = guess_schema_survey(data)

    with TempAlertFile(max_size=max_alert_packet_size, mode='w+b') as temp_file:
        temp_file.write(data)
        temp_file.seek(0)

        alert = extract_alert_dict(temp_file)
        temp_file.seek(0)
        alert_ids = AlertIds(schema_map, alert_dict=alert[0])

        filename = AlertFilename(
            {
                "objectId": alert_ids.objectId,
                "sourceId": alert_ids.sourceId,
                "topic": attributes.get("kafka.topic", "no_topic"),
                "format": "avro",
            }
        ).name

        if SURVEY == 'ztf':
            fix_schema(temp_file, alert, data, filename)
        temp_file.seek(0)

        blob = bucket.blob(filename)
        blob.metadata = create_file_metadata(alert, context, alert_ids)

        # raise a PreconditionFailed exception if filename already exists in the bucket using "if_generation_match=0"
        # let it raise. the main function will catch it and then drop the message.
        blob.upload_from_file(temp_file, if_generation_match=0)

        # Cloud Storage says this is not a duplicate, so now we publish the broker's main "alerts" stream
        temp_file.seek(0)
        gcp_utils.publish_pubsub(
            ps_topic,
            temp_file.read(),
            attrs={
                str(alert_ids.id_keys.objectId): str(alert_ids.objectId),
                str(alert_ids.id_keys.sourceId): str(alert_ids.sourceId),
                **attributes,
            }
        )


def create_file_metadata(alert, context, alert_ids):
    """Return key/value pairs to be attached to the file as metadata."""
    metadata = {'file_origin_message_id': context.event_id}
    metadata[alert_ids.id_keys.objectId] = alert_ids.objectId
    metadata[alert_ids.id_keys.sourceId] = alert_ids.sourceId
    metadata['ra'] = alert[0][schema_map['source']]['ra']
    metadata['dec'] = alert[0][schema_map['source']]['dec']
    return metadata


def extract_alert_dict(temp_file):
    """Extracts and returns the alert data as a dict wrapped in a list.
    """
    # load the file and get the data with fastavro
    temp_file.seek(0)
    alert = [r for r in fastavro.reader(temp_file)]
    return alert


def fix_schema(temp_file, alert, data, filename):
    """ Rewrites the temp_file with a corrected schema header
        so that it is valid for upload to BigQuery.

    Args:
        temp_file: Temporary file containing the alert.
    """
    version = guess_schema_version(data)

    # get the corrected schema if it exists, else return
    try:
        fpkl = f'valid_schemas/{SURVEY}_v{version}.pkl'
        inpath = Path(__file__).resolve().parent / fpkl
        with inpath.open('rb') as infile:
            valid_schema = pickle.load(infile)

    except FileNotFoundError:
        return

    # write the corrected file
    temp_file.seek(0)
    fastavro.writer(temp_file, valid_schema, alert)
    temp_file.truncate()  # removes leftover data
    temp_file.seek(0)


def guess_schema_version(alert_bytes: bytes) -> str:
    """Retrieve the ZTF schema version

    Args:
        alert_bytes: An alert from ZTF or LSST

    Returns:
        The schema version
    """

    version_regex_pattern = b'("version":\s")([0-9]*\.[0-9]*)(")'
    version_match = re.search(version_regex_pattern, alert_bytes)
    if version_match is None:
        err_msg = f'Could not guess schema version for alert {alert_bytes}'
        logger.log_text(err_msg, severity='ERROR')
        raise SchemaParsingError(err_msg)

    return version_match.group(2).decode()


# mock data and run the module
if __name__ == "__main__":
    from broker_utils.testing import Mock
    mock = Mock(schema_map=schema_map, drop_cutouts=False, serialize="avro")
    args = mock.cfinput
    run(args.msg, args.context)

    print(mock.my_test_alert.ids)<|MERGE_RESOLUTION|>--- conflicted
+++ resolved
@@ -23,28 +23,24 @@
 from exceptions import SchemaParsingError
 
 
-PROJECT_ID = os.getenv('GCP_PROJECT')
-TESTID = os.getenv('TESTID')
-SURVEY = os.getenv('SURVEY')
+PROJECT_ID = os.getenv("GCP_PROJECT")
+TESTID = os.getenv("TESTID")
+SURVEY = os.getenv("SURVEY")
 VERSIONTAG = os.getenv("VERSIONTAG")
 
 schema_map = load_schema_map(SURVEY, TESTID)
 
 # connect to the cloud logger
 logging_client = logging.Client()
-log_name = 'ps-to-gcs-cloudfnc'
+log_name = "ps-to-gcs-cloudfnc"
 logger = logging_client.logger(log_name)
 
 # GCP resources used in this module
-<<<<<<< HEAD
-bucket_name = f'{PROJECT_ID}-{SURVEY}-alerts'  # store the Avro files
-=======
 bucket_name = f"{PROJECT_ID}-{SURVEY}_alerts_{VERSIONTAG}"  # store the Avro files
->>>>>>> a4813af6
 ps_topic = f"{SURVEY}-alerts"
 if TESTID != "False":
-    bucket_name = f'{bucket_name}-{TESTID}'
-    ps_topic = f'{ps_topic}-{TESTID}'
+    bucket_name = f"{bucket_name}-{TESTID}"
+    ps_topic = f"{ps_topic}-{TESTID}"
 
 client = storage.Client()
 bucket = client.get_bucket(client.bucket(bucket_name, user_project=PROJECT_ID))
@@ -63,7 +59,7 @@
     def rollover(self) -> None:
         """Move contents of the spooled file from memory onto disk"""
 
-        log.warning(f'Alert size exceeded max memory size: {self._max_size}')
+        log.warning(f"Alert size exceeded max memory size: {self._max_size}")
         super().rollover()
 
     @property
@@ -112,12 +108,12 @@
     associated pickle file in the valid_schemas directory.
     """
 
-    data = base64.b64decode(msg['data'])  # alert packet, bytes
-    attributes = msg['attributes']
+    data = base64.b64decode(msg["data"])  # alert packet, bytes
+    attributes = msg["attributes"]
     # Get the survey name and version
     # survey = guess_schema_survey(data)
 
-    with TempAlertFile(max_size=max_alert_packet_size, mode='w+b') as temp_file:
+    with TempAlertFile(max_size=max_alert_packet_size, mode="w+b") as temp_file:
         temp_file.write(data)
         temp_file.seek(0)
 
@@ -134,7 +130,7 @@
             }
         ).name
 
-        if SURVEY == 'ztf':
+        if SURVEY == "ztf":
             fix_schema(temp_file, alert, data, filename)
         temp_file.seek(0)
 
@@ -154,17 +150,17 @@
                 str(alert_ids.id_keys.objectId): str(alert_ids.objectId),
                 str(alert_ids.id_keys.sourceId): str(alert_ids.sourceId),
                 **attributes,
-            }
+            },
         )
 
 
 def create_file_metadata(alert, context, alert_ids):
     """Return key/value pairs to be attached to the file as metadata."""
-    metadata = {'file_origin_message_id': context.event_id}
+    metadata = {"file_origin_message_id": context.event_id}
     metadata[alert_ids.id_keys.objectId] = alert_ids.objectId
     metadata[alert_ids.id_keys.sourceId] = alert_ids.sourceId
-    metadata['ra'] = alert[0][schema_map['source']]['ra']
-    metadata['dec'] = alert[0][schema_map['source']]['dec']
+    metadata["ra"] = alert[0][schema_map["source"]]["ra"]
+    metadata["dec"] = alert[0][schema_map["source"]]["dec"]
     return metadata
 
 
@@ -188,9 +184,9 @@
 
     # get the corrected schema if it exists, else return
     try:
-        fpkl = f'valid_schemas/{SURVEY}_v{version}.pkl'
+        fpkl = f"valid_schemas/{SURVEY}_v{version}.pkl"
         inpath = Path(__file__).resolve().parent / fpkl
-        with inpath.open('rb') as infile:
+        with inpath.open("rb") as infile:
             valid_schema = pickle.load(infile)
 
     except FileNotFoundError:
@@ -216,8 +212,8 @@
     version_regex_pattern = b'("version":\s")([0-9]*\.[0-9]*)(")'
     version_match = re.search(version_regex_pattern, alert_bytes)
     if version_match is None:
-        err_msg = f'Could not guess schema version for alert {alert_bytes}'
-        logger.log_text(err_msg, severity='ERROR')
+        err_msg = f"Could not guess schema version for alert {alert_bytes}"
+        logger.log_text(err_msg, severity="ERROR")
         raise SchemaParsingError(err_msg)
 
     return version_match.group(2).decode()
@@ -226,6 +222,7 @@
 # mock data and run the module
 if __name__ == "__main__":
     from broker_utils.testing import Mock
+
     mock = Mock(schema_map=schema_map, drop_cutouts=False, serialize="avro")
     args = mock.cfinput
     run(args.msg, args.context)
