--- conflicted
+++ resolved
@@ -6,9 +6,6 @@
 fastavro==1.4.4  # fastavro==1.4.4 is known to work for ztf (see below)
 google-cloud-logging
 google-cloud-storage==1.38.0
-<<<<<<< HEAD
-pgb-broker-utils>=0.2.36
-=======
 pgb-broker-utils>=0.2.46
 
 # fastavro note:
@@ -31,5 +28,4 @@
 #
 # # standard fastavro call to deserialize into a list of dicts
 # with open(falert, "rb") as fin:
-#     list_of_dicts = list(fa.reader(fin))  # works with v1.4.4, errors with v1.7.3
->>>>>>> 80d5ae79
+#     list_of_dicts = list(fa.reader(fin))  # works with v1.4.4, errors with v1.7.3