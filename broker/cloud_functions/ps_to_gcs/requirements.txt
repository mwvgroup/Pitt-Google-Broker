--- conflicted
+++ resolved
@@ -3,11 +3,7 @@
 # dependencies for a Cloud Function must be specified in a `requirements.txt`
 # file (or packaged with the function) in the same directory as `main.py`
 
-<<<<<<< HEAD
-fastavro==1.4.4  # above 1.4.4 gives a schema parsing error trying to read temp_file
-=======
 fastavro==1.4.4  # known to work. some newer versions give a schema parsing error
->>>>>>> a4813af6
 google-cloud-logging
 google-cloud-storage==1.38.0
 pgb-broker-utils>=0.2.46