#!/usr/bin/env python3.7
# -*- coding: UTF-8 -*-

"""A cloud-based, alert distribution service designed to provide near
real-time processing for alerts from the  Zwicky Transient Factory (ZTF) and
the Large Synoptic Survey Telescope (LSST).
"""

import os as _os
from warnings import warn as _warn

from . import alert_acquisition, data_upload, xmatch, ztf_archive
from ._gcp_setup import setup_gcp

if 'BROKER_PROJ_ID' not in _os.environ:
    _warn('GCP project id is not set in the current environment. Please see '
          'documentation for instructions on setting BROKER_PROJ_ID '
          'in your environment')

if 'GOOGLE_APPLICATION_CREDENTIALS' not in _os.environ:
    _warn('GCP credentials path is not set in the current environment. Please '
<<<<<<< HEAD
          'see documentation for instructions on setting'
          'GOOGLE_APPLICATION_CREDENTIALS in your environment')
=======
          'see documentation for instructions on setting PATH_TO_CREDENTIALS '
          'in your environment')

__version__ = '0.1.0'
>>>>>>> 2bb226cf
<|MERGE_RESOLUTION|>--- conflicted
+++ resolved
@@ -19,12 +19,7 @@
 
 if 'GOOGLE_APPLICATION_CREDENTIALS' not in _os.environ:
     _warn('GCP credentials path is not set in the current environment. Please '
-<<<<<<< HEAD
           'see documentation for instructions on setting'
           'GOOGLE_APPLICATION_CREDENTIALS in your environment')
-=======
-          'see documentation for instructions on setting PATH_TO_CREDENTIALS '
-          'in your environment')
 
-__version__ = '0.1.0'
->>>>>>> 2bb226cf
+__version__ = '0.1.1'