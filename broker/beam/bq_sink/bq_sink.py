--- conflicted
+++ resolved
@@ -35,7 +35,6 @@
         sink_configs = {'sinktype_dataDescription': {'config_name': value, }, }
     """
     sink_configs = {
-<<<<<<< HEAD
             'BQ_generic': {
                 'project': PROJECTID,
                 'create_disposition': bqdisp.CREATE_NEVER,
@@ -49,21 +48,6 @@
                 # 'id_label': None,
                 'timestamp_attribute': 'publish_time'
             },
-=======
-        'BQ_generic': {
-            'project': PROJECTID,
-            'create_disposition': bqdisp.CREATE_NEVER,
-            'write_disposition': bqdisp.WRITE_APPEND,
-            'validate': False,
-            'insert_retry_strategy': RetryStrategy.RETRY_ON_TRANSIENT_ERROR,
-        },
-        'PS_generic': {
-            'with_attributes': False,  # currently using bytes
-            #  may want to use these in the future:
-            'id_label': None,
-            'timestamp_attribute': None
-        },
->>>>>>> 0b98dd45
     }
 
     # decat pipeline currently produces a large number of errors and
