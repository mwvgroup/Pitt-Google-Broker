# Pitt LSST Broker

This project explores the construction of an LSST broker. I'll be updating code and notes here for the duration of the DESC broker workshop and DESC collaboration meeting.

- [Action Items](#action-items)
- [Installation Instructions](#installation-instructions)
- [ZTF Data Access](#ztf-data-access)
- [Running a Kafka Stream](#running-a-kafka-stream)
- [Links and Resources](#links-and-resources)
    + [General](#general)
    + [LSST documents](#lsst-documents)
    + [ZTF](#ztf)



## Action Items

- [x] Download ZTF alert data for use in development and testing
- [x] Setup a rudimentary Kafka server for testing
<<<<<<< HEAD
- [x] Wrap dependencies in a docker
- [ ] Formalize design intentions - what would a Pitt LSST broker look like?
=======
- [ ] Wrap dependencies in a docker
>>>>>>> 93ef62ab



## Installation Instructions

All Python dependencies are installable using `pip` and the `requirements.txt` file. To create a new conda environment and install dependencies, run:

```bash
> conda create -n pitt_broker python=3.7 anaconda
> conda activate pitt_broker  # Activate the new environment
> pip install -r requirements.txt
> conda deactivate  # Exit the environment
```

This project also relies on dependencies that are not written in Python. These have been Dockerized for convenience, but you will need to download [Docker](https://docs.docker.com/install/) (scroll down to the *Supported platforms* section)



## ZTF Data Access

This project will eventually connect to the Zwicky Transient Facility (*ZTF*) . However, the live ZTF stream is still in beta and isn't publically available. In the meantime, we work with data from the [ZTF public alerts archive](https://ztf.uw.edu/alerts/public/). This has the same data but is released daily instead of as an alerts stream. Access is provided via the `data_access` package provided in this repo:

```python
from matplotlib import pyplot as plt

from mock_stream import download_data
from mock_stream import get_alert_data
from mock_stream import get_number_local_alerts
from mock_stream import iter_alerts
from mock_stream import number_local_releases
from mock_stream import plot_stamps

# Download data from ZTF. By default only download 1 day
# Note: Daily releases can be as large as several G
download_data()

# Retrieve the number of daily releases that have been downloaded
print(number_local_releases())

# Retrieve the number of alerts that have been downloaded
# from all combined daily releases.
print(get_number_local_alerts())

# Iterate through local alert data
for alert in iter_alerts():
    alert_id = alert['candid']
    print(alert_id)
    break

# Get alert data for a specific id
alert_data = get_alert_data(alert_id)
print(alert_data)

# Plot stamp images for alert data
fig = plot_stamps(alert_data)
plt.show()

```



## Running a Kafka Stream

For simplicity, we run a dockerized Kafka server. To initialize the server run.

```bash
> docker-compose up 
```

If you are having problems with Kafka server, try adding the `--force-recreate` argument to avoid using a cached server image. You can also check the status of any docker images running on your machine by executing `docker stats` in a separate window. Note that the above command actually initializes two docker containers - one for Kafka, and one for Zookeeper which manages the Kafka server.



The resulting Kafka stream has a single topic called `ztf-stream`. To subscribe a consumer to this topic and populate Kafka with a series of alerts:

```python
from kafka import KafkaConsumer
from mock_stream import prime_alerts

# Create a consumer
consumer = KafkaConsumer(
    'Demo-Topic',
    bootstrap_servers=['localhost:9092']\
)

# Populate alert stream with up to 100 alerts.
# Use max_alerts argument for more or less alerts.
prime_alerts()

# Iterate through alerts
# Note that it takes a moment for Kafka to process alerts
# and the consumer may not have access to them right away
for alert in consumer:
    print(alert)

```

## Links and Resources

#### General

- Online LSST forum for data managment (DM): [community.lsst.org/](https://community.lsst.org/)
- LSST-DESC Broker Workshop talks [drive.google.com/...](https://drive.google.com/drive/folders/1sjYXbdwTID3VnzZNAkcjLbjRfpwNaO_n?usp=sharing) 



#### LSST Documents

- Plans and Policies for alert distribution (how will community brokers be chosen?): [ls.st/LDM-612](https://ls.st/LDM-612)
- Call for letters ofiIntent for community alert brokers (how do I apply to be a community broker?): [ls.st/LDM-682](https://ls.st/LDM-682)
- LSST alerts: key numbers (how many? how much? how often?): [dmtn-102.lsst.io](https://dmtn-102.lsst.io)
- Data Products Definition Document (DPDD) (What data will LSST deliver?): [ls.st/dpdd](https://ls.st/dpdd)
- Prototype schemas: [github.com/lsst-dm/sample-avro-alert](https://github.com/lsst-dm/sample-avro-alert)
- Kafka-based alert stream: [github.com/lsst-dm/alert_stream](https://github.com/lsst-dm/alert_stream)



#### ZTF

- Sample alert packets: [ztf.uw.edu/alerts/public/](https://ztf.uw.edu/alerts/public/)
- Alert packet tools: [zwicky.tf/4t5](https://zwicky.tf/4t5)
- Alert schema documentation: [zwicky.tf/dm5](https://zwicky.tf/dm5)
- Detailed pipelines documentation: [zwicky.tf/ykv](https://zwicky.tf/ykv)
- PASP instrument papers: [zwicky.tf/3w9](https://zwicky.tf/3w9)<|MERGE_RESOLUTION|>--- conflicted
+++ resolved
@@ -17,13 +17,8 @@
 
 - [x] Download ZTF alert data for use in development and testing
 - [x] Setup a rudimentary Kafka server for testing
-<<<<<<< HEAD
 - [x] Wrap dependencies in a docker
 - [ ] Formalize design intentions - what would a Pitt LSST broker look like?
-=======
-- [ ] Wrap dependencies in a docker
->>>>>>> 93ef62ab
-
 
 
 ## Installation Instructions
