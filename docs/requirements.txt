<<<<<<< HEAD
astropy
fastavro
# google-api-core
google-cloud-bigquery
google-cloud-logging
google-cloud-storage>=1.38
google-cloud-pubsub
numpy
pandas
PyYAML>=5.3
six>=1.15  # bigquery requires
typing
=======
# # pgb-utils
# apache_beam[gcp]
# aplpy
# astropy==3.2.1
# astropy-healpix==0.6
# beautifulsoup4==4.8
# # google-auth
# # google-api-core
# # google-apitools
# google-cloud-bigquery
# google-cloud-logging
# google-cloud-pubsub
# google-cloud-storage
# matplotlib
# numpy
# pandas
# tabulate
# typing
>>>>>>> 80d5ae79

# pgb-utils
# apache_beam[gcp]
# aplpy
# astropy==3.2.1
# astropy-healpix==0.6
# beautifulsoup4==4.8
# google-auth
# google-api-core
# google-apitools
# google-cloud-bigquery
# google-cloud-logging
# google-cloud-pubsub
# google-cloud-storage
# matplotlib
# numpy
# pandas
# tabulate
# typing

# Needed for building docs
docutils<0.17  # render lists properly
myst-parser
sphinx
sphinx-copybutton
sphinx_autodoc_typehints
sphinx_rtd_theme<|MERGE_RESOLUTION|>--- conflicted
+++ resolved
@@ -1,17 +1,3 @@
-<<<<<<< HEAD
-astropy
-fastavro
-# google-api-core
-google-cloud-bigquery
-google-cloud-logging
-google-cloud-storage>=1.38
-google-cloud-pubsub
-numpy
-pandas
-PyYAML>=5.3
-six>=1.15  # bigquery requires
-typing
-=======
 # # pgb-utils
 # apache_beam[gcp]
 # aplpy
@@ -30,7 +16,6 @@
 # pandas
 # tabulate
 # typing
->>>>>>> 80d5ae79
 
 # pgb-utils
 # apache_beam[gcp]
