--- conflicted
+++ resolved
@@ -77,10 +77,6 @@
 
 <img src="figures/SuperNNova-ztf-20210914.png" alt=""/>
 
-<<<<<<< HEAD
-
-=======
->>>>>>> 80d5ae79
 ## figures_OG
 
 ```python
